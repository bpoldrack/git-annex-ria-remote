from annexremote import SpecialRemote
from annexremote import RemoteError

from pathlib import (
    Path,
)
import shutil
from shlex import quote as sh_quote
import subprocess
import logging
from functools import wraps
lgr = logging.getLogger('ria_remote')

# TODO
# - make archive check optional


def _get_gitcfg(gitdir, key, cfgargs=None):
    cmd = [
        'git',
        '--git-dir', gitdir,
        'config',
    ]
    if cfgargs:
        cmd += cfgargs
    cmd += ['--get', key]
    try:
        return subprocess.check_output(
            cmd,
            # yield text
            universal_newlines=True).strip()
    except Exception:
        lgr.debug(
            "Failed to obtain config '%s' at %s",
            key, gitdir,
        )
        return None


def _get_datalad_id(gitdir):
    """Attempt to determine a DataLad dataset ID for a given repo

    Returns
    -------
    str or None
      None in case no ID was found
    """
    dsid = _get_gitcfg(
        gitdir, 'datalad.dataset.id', ['--blob', ':.datalad/config']
    )
    if dsid is None:
        lgr.debug(
            "Cannot determine a DataLad ID for repository: %s",
            gitdir,
        )
    else:
        dsid = dsid.strip()
    return dsid


class RemoteCommandFailedError(Exception):
    pass


class RIARemoteError(RemoteError):

    def __init__(self, msg):
        super().__init__(msg.replace('\n', '\\n'))


class IOBase(object):
    """Abstract class with the desired API for local/remote operations"""
    def mkdir(self, path):
        raise NotImplementedError

    def put(self, src, dst):
        raise NotImplementedError

    def get(self, src, dst):
        raise NotImplementedError

    def rename(self, src, dst):
        raise NotImplementedError

    def remove(self, path):
        raise NotImplementedError

    def exists(self, path):
        raise NotImplementedError

    def get_from_archive(self, archive, src, dst):
        """Get a file from an archive

        Parameters
        ----------
        archive_path : Path or str
          Must be an absolute path and point to an existing supported archive
        file_path : Path or str
          Must be a relative Path (relative to the root
          of the archive)
        """
        raise NotImplementedError

    def in_archive(self, archive_path, file_path):
        """Test whether a file is in an archive

        Parameters
        ----------
        archive_path : Path or str
          Must be an absolute path and point to an existing supported archive
        file_path : Path or str
          Must be a relative Path (relative to the root
          of the archive)
        """
        raise NotImplementedError

    def read_file(self, file_path):
        """Read a remote file's content

        Parameters
        ----------
        file_path : Path or str
          Must be an absolute path

        Returns
        -------
        string
        """

        raise NotImplementedError

    def write_file(self, file_path, content, mode='w'):
        """Write a remote file

        Parameters
        ----------
        file_path : Path or str
          Must be an absolute path
        content : str
        """

        raise NotImplementedError


class LocalIO(IOBase):
    """IO operation if the object tree is local (e.g. NFS-mounted)"""
    def mkdir(self, path):
        path.mkdir(
            parents=True,
            exist_ok=True,
        )

    def put(self, src, dst):
        shutil.copy(
            str(src),
            str(dst),
        )

    def get(self, src, dst):
        shutil.copy(
            str(src),
            str(dst),
        )

    def get_from_archive(self, archive, src, dst):
        # this requires python 3.5
        with open(dst, 'wb') as target_file:
            subprocess.run([
                '7z', 'x', '-so',
                str(archive), str(src)],
                stdout=target_file,
            )

    def rename(self, src, dst):
        src.rename(dst)

    def remove(self, path):
        path.unlink()

    def remove_dir(self, path):
        path.rmdir()

    def exists(self, path):
        return path.exists()

    def in_archive(self, archive_path, file_path):
        if not archive_path.exists():
            # no archive, not file
            return False
        loc = str(file_path)
        from datalad.cmd import Runner
        runner = Runner()
        # query 7z for the specific object location, keeps the output
        # lean, even for big archives
        out, err = runner(
            ['7z', 'l', str(archive_path),
             loc],
            log_stdout=True,
        )
        return loc in out

    def read_file(self, file_path):

        with open(str(file_path), 'r') as f:
            content = f.read()
        return content

    def write_file(self, file_path, content, mode='w'):

        with open(str(file_path), mode) as f:
            f.write(content)


class SSHRemoteIO(IOBase):
    """IO operation if the object tree is SSH-accessible

    It doesn't even think about a windows server.
    """

    # output markers to detect possible command failure as well as end of output from a particular command:
    REMOTE_CMD_FAIL = "ria-remote: end - fail"
    REMOTE_CMD_OK = "ria-remote: end - ok"

    def __init__(self, host):
        """
        Parameters
        ----------
        host : str
          SSH-accessible host(name) to perform remote IO operations
          on.
        """

        from datalad.support.sshconnector import SSHManager
        # connection manager -- we don't have to keep it around, I think
        self.sshmanager = SSHManager()
        # the connection to the remote
        # we don't open it yet, not yet clear if needed
        self.ssh = self.sshmanager.get_connection(
            host,
            use_remote_annex_bundle=False,
        )
        self.ssh.open()
        # open a remote shell
        cmd = ['ssh'] + self.ssh._ssh_args + [self.ssh.sshri.as_str()]
        self.shell = subprocess.Popen(cmd, stderr=subprocess.DEVNULL, stdout=subprocess.PIPE, stdin=subprocess.PIPE)
        # swallow login message(s):
        self.shell.stdin.write(b"echo RIA-REMOTE-LOGIN-END\n")
        self.shell.stdin.flush()
        while True:
            line = self.shell.stdout.readline()
            if line == b"RIA-REMOTE-LOGIN-END\n":
                break
        # TODO: Same for stderr?

    def close(self):
        # try exiting shell clean first
        self.shell.stdin.write(b"exit\n")
        self.shell.stdin.flush()
        exitcode = self.shell.wait(timeout=0.5)
        # be more brutal if it doesn't work
        if exitcode is None:  # timed out
            # TODO: Theoretically terminate() can raise if not successful. How to deal with that?
            self.shell.terminate()
        self.sshmanager.close()

    def _append_end_markers(self, cmd):
        """Append end markers to remote command"""

        return cmd + ' && echo "{}" || echo "{}"\n'.format(self.REMOTE_CMD_OK, self.REMOTE_CMD_FAIL)

    def _get_download_size_from_key(self, key):
        """Get the size of an annex object file from it's key

        Note, that this is not necessarily the size of the annexed file, but possibly only a chunk of it.

        Parameter
        ---------
        key: str
          annex key of the file

        Returns
        -------
        int
          size in bytes
        """
        # TODO: datalad's AnnexRepo.get_size_from_key() is not correct/not fitting. Incorporate the wisdom there, too.
        #       We prob. don't want to actually move this method there, since AnnexRepo would be quite an expensive
        #       import. Startup time for special remote matters.
        # TODO: this method can be more compact. we don't need particularly elaborated error distinction

        # see: https://git-annex.branchable.com/internals/key_format/
        key_parts = key.split('--')
        key_fields = key_parts[0].split('-')

        s = S = C = None

        for field in key_fields[1:]:  # note: first one has to be backend -> ignore
            if field.startswith('s'):
                # size of the annexed file content:
                s = int(field[1:]) if field[1:].isdigit() else None
            elif field.startswith('S'):
                # we have a chunk and that's the chunksize:
                S = int(field[1:]) if field[1:].isdigit() else None
            elif field.startswith('C'):
                # we have a chunk, this is it's number:
                C = int(field[1:]) if field[1:].isdigit() else None

        if s is None:
            return None
        elif S is None and C is None:
            return s
        elif S and C:
            if C <= int(s / S):
                return S
            else:
                return s % S
        else:
            raise RIARemoteError("invalid key: {}".format(key))

    def _run(self, cmd, no_output=True, check=False):

        # TODO: we might want to redirect stderr to stdout here (or have additional end marker in stderr)
        #       otherwise we can't empty stderr to be ready for next command. We also can't read stderr for better error
        #       messages (RemoteError) without making sure there's something to read in any case (it's blocking!)
        #       However, if we are sure stderr can only ever happen if we would raise RemoteError anyway, it might be
        #       okay
        call = self._append_end_markers(cmd)
        self.shell.stdin.write(call.encode())
        self.shell.stdin.flush()

        lines = []
        while True:
            line = self.shell.stdout.readline().decode()
            lines.append(line)
            if line == self.REMOTE_CMD_OK + '\n':
                # end reading
                break
            elif line == self.REMOTE_CMD_FAIL + '\n':
                if check:
                    raise RemoteCommandFailedError("{cmd} failed: {msg}".format(cmd=cmd,
                                                                                msg="".join(lines[:-1]))
                                                   )
                else:
                    break
        if no_output and len(lines) > 1:
            failed_cmd = cmd.split()[0]
            raise RIARemoteError("{}: {}".format(failed_cmd, "".join(lines[:-1])))
        return "".join(lines[:-1])

    def mkdir(self, path):
        self._run('mkdir -p {}'.format(sh_quote(str(path))))

    def put(self, src, dst):
        self.ssh.put(str(src), str(dst))

    def get(self, src, dst):

        # Note, that as we are in blocking mode, we can't easily fail on the actual get (that is 'cat').
        # Therefore check beforehand.
        if not self.exists(src):
            raise RIARemoteError("annex object {src} does not exist.".format(src=src))

        # TODO: see get_from_archive()

        # TODO: Currently we will hang forever if the file isn't readable and it's supposed size is bigger than whatever
        #       cat spits out on stdout. This is because we don't notice that cat has exited non-zero.
        #       We could have end marker on stderr instead, but then we need to empty stderr beforehand to not act upon
        #       output from earlier calls. This is a problem with blocking reading, since we need to make sure there's
        #       actually something to read in any case.
        cmd = 'cat {}'.format(str(src))
        self.shell.stdin.write(cmd.encode())
        self.shell.stdin.write(b"\n")
        self.shell.stdin.flush()

        from os.path import basename
        key = basename(str(src))
        try:
            size = self._get_download_size_from_key(key)
        except RemoteError as e:
            raise RemoteError("src: {}".format(str(src)) + str(e))

        if size is None:
            # rely on SCP for now
            self.ssh.get(str(src), str(dst))
            return

        with open(dst, 'wb') as target_file:
            bytes_received = 0
            while bytes_received < size:  # TODO: some additional abortion criteria? check stderr in addition?
                c = self.shell.stdout.read1(1024)
                # no idea yet, whether or not there's sth to gain by a sophisticated determination of how many bytes to
                # read at once (like size - bytes_received)
                if c:
                    bytes_received += len(c)
                    target_file.write(c)

    def rename(self, src, dst):
        self._run('mv {} {}'.format(sh_quote(str(src)), sh_quote(str(dst))))

    def remove(self, path):
        self._run('rm {}'.format(sh_quote(str(path))))

    def remove_dir(self, path):
        self._run('rmdir {}'.format(sh_quote(str(path))))

    def exists(self, path):
        try:
            self._run('test -e {}'.format(sh_quote(str(path))), check=True)
            return True
        except RemoteCommandFailedError:
            return False

    def in_archive(self, archive_path, file_path):

        loc = str(file_path)
        # query 7z for the specific object location, keeps the output
        # lean, even for big archives
        cmd = '7z l {} {}'.format(str(archive_path), loc)

        # Note: Currently relies on file_path not showing up in case of failure
        # including non-existent archive. If need be could be more sophisticated
        # and called with check=True + catch RemoteCommandFailedError
        out = self._run(cmd, no_output=False, check=False)

        return loc in out

    def get_from_archive(self, archive, src, dst):

        # Note, that as we are in blocking mode, we can't easily fail on the actual get (that is 'cat').
        # Therefore check beforehand.
        if not self.exists(archive):
            raise RIARemoteError("archive {arc} does not exist.".format(arc=archive))


        # TODO: We probably need to check exitcode on stderr (via marker). If archive or content is missing we will
        #       otherwise hang forever waiting for stdout to fill `size`

        cmd = '7z x -so {} {}\n'.format(str(archive), str(src))
        self.shell.stdin.write(cmd.encode())
        self.shell.stdin.flush()

        # TODO: - size needs double-check and some robustness
        #       - can we assume src to be a posixpath?
        #       - RF: Apart from the executed command this should be pretty much identical to self.get(), so move that
        #         code into a common function

        from os.path import basename
        size = self._get_download_size_from_key(basename(str(src)))

        with open(dst, 'wb') as target_file:
            bytes_received = 0
            while bytes_received < size:
                c = self.shell.stdout.read1(1024)
                if c:
                    bytes_received += len(c)
                    target_file.write(c)

    def read_file(self, file_path):

        cmd = "cat  {}".format(str(file_path))
        try:
            out = self._run(cmd, no_output=False, check=True)
        except RemoteCommandFailedError:
            raise RIARemoteError("Could not read {}".format(str(file_path)))

        return out

    def write_file(self, file_path, content, mode='w'):

        if mode == 'w':
            mode = ">"
        elif mode == 'a':
            mode = ">>"
        else:
            raise ValueError("Unknown mode '{}'".format(mode))
        if not content.endswith('\n'):
            content += '\n'

        cmd = "echo \"{}\" {} {}".format(content, mode, str(file_path))
        try:
            self._run(cmd, check=True)
        except RemoteCommandFailedError:
            raise RIARemoteError("Could not write to {}".format(str(file_path)))


def handle_errors(func):
    """Decorator to convert and log errors

    Intended to use with every method of RiaRemote class, facing the outside world.
    In particular, that is about everything, that may be called via annex' special remote protocol,
    since a non-RemoteError will simply result in a broken pipe by default handling.
    """

    # TODO: configurable on remote end (flag within layout_version!)

    @wraps(func)
    def new_func(self, *args, **kwargs):
        try:
            return func(self, *args, **kwargs)
        except Exception as e:
            if self.remote_log_enabled:
                from datetime import datetime
                from traceback import format_exc
                exc_str = format_exc()
                entry = "{time}: Error:\n{exc_str}\n".format(time=datetime.now(),
                                                                exc_str=exc_str)
                log_target = self.objtree_base_path / 'error_logs' / "{dsid}.{uuid}.log".format(dsid=self.archive_id,
                                                                                                uuid=self.uuid)
                self.io.write_file(log_target, entry, mode='a')
            if not isinstance(e, RIARemoteError):
                raise RIARemoteError(str(e))
            else:
                raise e

    return new_func


class RIARemote(SpecialRemote):
    """This is the class of RIA remotes.
    """

    dataset_tree_version = '1'
    object_tree_version = '2'
    known_versions_objt = ['1', '2']
    known_versions_dst = ['1']

    @handle_errors
    def __init__(self, annex):
        super(RIARemote, self).__init__(annex)
        # machine to SSH-log-in to access/store the data
        # subclass must set this
        self.storage_host = None
        # must be absolute, and POSIX
        # subclass must set this
        self.objtree_base_path = None
        # by default we can read and write
        self.read_only = False
        self.can_notify = None  # to be figured out later, since annex.protocol.extensions is not yet accessible
        self.force_write = None
        self.uuid = None
        self.ignore_remote_config = None
        self.remote_log_enabled = None
        self.remote_dataset_tree_version = None
        self.remote_object_tree_version = None

        # for caching the remote's layout locations:
        self.remote_git_dir = None
        self.remote_archive_dir = None
        self.remote_obj_dir = None

    def _load_cfg(self, gitdir, name):
        self.storage_host = _get_gitcfg(
            gitdir, 'annex.ria-remote.{}.ssh-host'.format(name))
        objtree_base_path = _get_gitcfg(
            gitdir, 'annex.ria-remote.{}.base-path'.format(name))
        self.objtree_base_path = objtree_base_path.strip() \
            if objtree_base_path else objtree_base_path
        # Whether or not to force writing to the remote. Currently used to overrule write protection due to layout
        # version mismatch.
        self.force_write = _get_gitcfg(
            gitdir, 'annex.ria-remote.{}.force-write'.format(name))

        # whether to ignore config flags set at the remote end
        self.ignore_remote_config = _get_gitcfg(gitdir, 'annex.ria-remote.{}.ignore-remote-config'.format(name))

    def _verify_config(self, gitdir, fail_noid=True):
        # try loading all needed info from git config
        name = self.annex.getconfig('name')
        self._load_cfg(gitdir, name)

        if not self.objtree_base_path:
            self.objtree_base_path = self.annex.getconfig('base-path')
        if not self.objtree_base_path:
            raise RIARemoteError(
                "No remote base path configured. "
                "Specify `base-path` setting.")

        self.objtree_base_path = Path(self.objtree_base_path)
        if not self.objtree_base_path.is_absolute():
            raise RIARemoteError(
                'Non-absolute object tree base path configuration')

        # Note: Special value '0' is replaced by None only after checking the repository's annex config.
        # This is to uniformly handle '0' and None later on, but let a user's config '0' overrule what's
        # stored by git-annex.
        if not self.storage_host:
            self.storage_host = self.annex.getconfig('ssh-host')
        elif self.storage_host == '0':
            self.storage_host = None

        # go look for an ID
        self.archive_id = self.annex.getconfig('archive-id')
        if fail_noid and not self.archive_id:
            raise RIARemoteError(
                "No archive ID configured. This should not happen.")

        if not self.force_write:
            self.force_write = self.annex.getconfig('force-write')

    def _get_version_config(self, path):
        """ Get version and config flags from remote file
        """

        file_content = self.io.read_file(path).strip().split('|')
        if not (1 <= len(file_content) <= 2):
            self._info("invalid version file {}".format(path))
            return None

        remote_version = file_content[0]
        remote_config_flags = file_content[1] if len(file_content) == 2 else None
        if not self.ignore_remote_config and remote_config_flags:
            # Note: 'or', since config flags can come from toplevel (dataset-tree-root) as well as
            #       from dataset-level. toplevel is supposed flag the entire tree.
            self.remote_log_enabled = self.remote_log_enabled or 'l' in remote_config_flags

        return remote_version

    @handle_errors
    def initremote(self):
        # which repo are we talking about
        gitdir = self.annex.getgitdir()
        self._verify_config(gitdir, fail_noid=False)
        if not self.archive_id:
            self.archive_id = _get_datalad_id(gitdir)
            if not self.archive_id:
                # fall back on the UUID for the annex remote
                self.archive_id = self.annex.getuuid()
        self.annex.setconfig('archive-id', self.archive_id)

    def _local_io(self):
        """Are we doing local operations?"""
        # let's not make this decision dependent on the existance
        # of a directory the matches the name of the configured
        # object tree base dir. Such a match could be pure
        # coincidence. Instead, let's do remote whenever there
        # is a remote host configured
        #return self.objtree_base_path.is_dir()
        return not self.storage_host

    def _info(self, msg):

        if self.can_notify:
            self.annex.info(msg)
        # TODO: else: if we can't have an actual info message, at least have a debug message
        #       This probably requires further refurbishment of datalad's capability to deal with such aspects of the
        #       special remote protocol

    def _set_read_only(self, msg):

        if not self.force_write:
            self.read_only = True
            self._info(msg)
        else:
            self._info("Was instructed to force write")

    def _check_layout_version(self):
        """Check whether we can deal with the layout reported by the remote end

        There are two aspects of layout versioning:
        - the tree to put the datasets in (version recorded in base_path/ria-layout-version)
        - the tree of the actual annex objects of a particular dataset (version recorded in
          dataset_somewhere_beneath_base_path/ria-layout-version)

        If the version found on the remote end isn't supported and `force-write` isn't configured,
        this sets the remote to read-only operation.
        """

        dataset_tree_version_file = \
            self.objtree_base_path / 'ria-layout-version'
        object_tree_version_file = \
            self.objtree_base_path / self.archive_id[:3] / self.archive_id[3:] / 'ria-layout-version'

        read_only_msg = "Setting remote to read-only usage in order to prevent damage by putting things into an " \
                        "unknown version of the target layout. You can overrule this by configuring " \
                        "'annex.ria-remote.<name>.force-write'."

        # 1. check dataset tree version
        try:
            self.remote_dataset_tree_version = self._get_version_config(dataset_tree_version_file)
            if self.remote_dataset_tree_version not in self.known_versions_dst:
                # Note: In later versions, condition might change in order to deal with older versions
                self._info("Remote dataset tree reports version {}. Supported versions are: {}. Consider upgrading "
                           "git-annex-ria-remote or fix the structure on the remote end."
                           "".format(self.remote_dataset_tree_version, self.known_versions_dst))
                self._set_read_only(read_only_msg)

        except (RemoteError, FileNotFoundError):  # depends on whether self.io is local or ssh
            # assume file doesn't exist
            # TODO: Is there a possibility RemoteError has a different reason and should be handled differently?
            #       Don't think so ATM
            if not self.io.exists(dataset_tree_version_file.parent):
                # we are first, just put our stamp on it
                self.io.mkdir(dataset_tree_version_file.parent)
                self.io.write_file(dataset_tree_version_file, self.dataset_tree_version)
            else:
                # directory is there, but no version file. We don't know what that is. Treat the same way as if there
                # was an unknown version on record
                self._info("Remote doesn't report any dataset tree version. Consider upgrading git-annex-ria-remote or "
                           "fix the structure on the remote end.")
                self._set_read_only(read_only_msg)

        # 2. check (annex) object tree version
        try:
            self.remote_object_tree_version = self._get_version_config(object_tree_version_file)
            if self.remote_object_tree_version not in self.known_versions_objt:
                self._info("Remote object tree reports version {}. Supported versions are {}. Consider upgrading "
                           "git-annex-ria-remote.".format(self.remote_object_tree_version, self.known_versions_objt))
                self._set_read_only(read_only_msg)
        except (RemoteError, FileNotFoundError):
            if not self.io.exists(object_tree_version_file.parent):
                # we are first, just put our stamp on it
                self.io.mkdir(object_tree_version_file.parent)
                self.io.write_file(object_tree_version_file, self.object_tree_version)
            else:
                self._info("Remote doesn't report any object tree version. Consider upgrading git-annex-ria-remote or "
                           "fix the structure on the remote end.")
                self._set_read_only(read_only_msg)

    @handle_errors
    def prepare(self):

        # can we use self.annex.info() for sending user output to annex?
        self.can_notify = "INFO" in self.annex.protocol.extensions

        gitdir = self.annex.getgitdir()
        self.uuid = self.annex.getuuid()
        self._verify_config(gitdir)

        if self._local_io():
            self.io = LocalIO()
        elif self.storage_host:
            self.io = SSHRemoteIO(self.storage_host)
            from atexit import register
            register(self.io.close)
        else:
            raise RIARemoteError(
                "Local object tree base path does not exist, and no SSH host "
                "configuration found.")

        # report active special remote configuration
        self.info = {
            'objtree_base_path': str(self.objtree_base_path),
            'storage_host': 'local'
            if self._local_io() else self.storage_host,
        }

        self._check_layout_version()

        # cache remote layout directories
        self.remote_git_dir, self.remote_archive_dir, self.remote_obj_dir = \
            self.get_layout_locations(self.objtree_base_path, self.archive_id)

    @handle_errors
    def transfer_store(self, key, filename):
        if self.read_only:
            raise RemoteError("Remote was set to read-only. "
                              "Configure 'ria-remote.<name>.force-write' to overrule this.")

        dsobj_dir, archive_path, key_path = self._get_obj_location(key)
        key_path = dsobj_dir / key_path

        if self.io.exists(key_path):
            # if the key is here, we trust that the content is in sync
            # with the key
            return

        self.io.mkdir(key_path.parent)

        # we need to copy to a temp location to let
        # checkpresent fail while the transfer is still in progress
        # and furthermore not interfere with administrative tasks in annex/objects
        # In addition include uuid, to not interfere with parallel uploads from different remotes
        transfer_dir = self.remote_git_dir / "ria-remote-{}".format(self.uuid) / "transfer"
        self.io.mkdir(transfer_dir)
        tmp_path = transfer_dir / key

        if tmp_path.exists():
            # Just in case - some parallel job could already be writing to it
            # at least tell the conclusion, not just some obscure permission error
            raise RIARemoteError('{}: upload already in progress'.format(filename))
        try:
            self.io.put(filename, tmp_path)
            # copy done, atomic rename to actual target
            self.io.rename(tmp_path, key_path)
        except Exception as e:
            # whatever went wrong, we don't want to leave the transfer location blocked
            self.io.remove(tmp_path)
            raise e

    @handle_errors
    def transfer_retrieve(self, key, filename):
        dsobj_dir, archive_path, key_path = self._get_obj_location(key)
        abs_key_path = dsobj_dir / key_path
        # sadly we have no idea what type of source gave checkpresent->true
        # we can either repeat the checks, or just make two opportunistic
        # attempts (at most)
        try:
            self.io.get(abs_key_path, filename)
        except Exception as e1:
            # catch anything and keep it around for a potential re-raise
            try:
                self.io.get_from_archive(archive_path, key_path, filename)
            except Exception as e2:
                raise RIARemoteError('Failed to key: {}'.format([e1, e2]))

    @handle_errors
    def checkpresent(self, key):
        dsobj_dir, archive_path, key_path = self._get_obj_location(key)
        abs_key_path = dsobj_dir / key_path
        if self.io.exists(abs_key_path):
            # we have an actual file for this key
            return True
        # do not make a careful check whether an archive exists, because at
        # present this requires an additional SSH call for remote operations
        # which may be rather slow. Instead just try to run 7z on it and let
        # it fail if no archive is around
        # TODO honor future 'archive-mode' flag
        return self.io.in_archive(archive_path, key_path)

    @handle_errors
    def remove(self, key):
        if self.read_only:
            raise RIARemoteError("Remote was set to read-only. "
                                 "Configure 'ria-remote.<name>.force-write' to overrule this.")

        dsobj_dir, archive_path, key_path = self._get_obj_location(key)
        key_path = dsobj_dir / key_path
        if self.io.exists(key_path):
            self.io.remove(key_path)
        key_dir = key_path
        # remove at most two levels of empty directories
        for level in range(2):
            key_dir = key_dir.parent
            try:
                self.io.remove_dir(key_dir)
            except Exception:
                break

    @handle_errors
    def getcost(self):
        # 100 is cheap, 200 is expensive (all relative to Config/Cost.hs)
        # 100/200 are the defaults for local and remote operations in
        # git-annex
        # if we have the object tree locally, operations are cheap (100)
        # otherwise expensive (200)
        return '100' if self._local_io() else '200'

    @handle_errors
    def whereis(self, key):
        dsobj_dir, archive_path, key_path = self._get_obj_location(key)
        return str(key_path) if self._local_io() \
            else '{}: {}:{}'.format(
                self.storage_host,
                self.remote_git_dir,
                sh_quote(str(key_path)),
        )

    @staticmethod
    def get_layout_locations(base_path, dsid):
        # Note: Changes to this method may require an update of RIARemote._layout_version

        dsgit_dir = base_path / dsid[:3] / dsid[3:]
        archive_dir = dsgit_dir / 'archives'
        dsobj_dir = dsgit_dir / 'annex' / 'objects'
        return dsgit_dir, archive_dir, dsobj_dir

    def _get_obj_location(self, key):
        # Note: Changes to this method may require an update of RIARemote._layout_version
        # Note2: archive_path is always the same ATM. However, it might depend on `key` in the future.
        #        Therefore build the actual filename for the archive herein as opposed to `get_layout_locations`.

<<<<<<< HEAD
        key_dir = self.annex.dirhash(key)
=======
        # If we didn't recognize the remote layout version, we set to read-only and promised to at least try and read
        # according to our current version. So, treat that case as if remote version was our (client's) version.
        if self.remote_object_tree_version == '1':
            key_dir = self.annex.dirhash_lower(key)
        else:
            key_dir = self.annex.dirhash(key)
>>>>>>> 7c58aa77
        # double 'key' is not a mistake, but needed to achieve the exact same
        # layout as the 'directory'-type special remote
        key_path = Path(key_dir) / key / key
        archive_path = self.remote_archive_dir / 'archive.7z'
        return self.remote_obj_dir, archive_path, key_path<|MERGE_RESOLUTION|>--- conflicted
+++ resolved
@@ -869,16 +869,12 @@
         # Note2: archive_path is always the same ATM. However, it might depend on `key` in the future.
         #        Therefore build the actual filename for the archive herein as opposed to `get_layout_locations`.
 
-<<<<<<< HEAD
-        key_dir = self.annex.dirhash(key)
-=======
         # If we didn't recognize the remote layout version, we set to read-only and promised to at least try and read
         # according to our current version. So, treat that case as if remote version was our (client's) version.
         if self.remote_object_tree_version == '1':
             key_dir = self.annex.dirhash_lower(key)
         else:
             key_dir = self.annex.dirhash(key)
->>>>>>> 7c58aa77
         # double 'key' is not a mistake, but needed to achieve the exact same
         # layout as the 'directory'-type special remote
         key_path = Path(key_dir) / key / key
